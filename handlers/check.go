--- conflicted
+++ resolved
@@ -19,9 +19,9 @@
 	// RepoBucket is the bucket in which repos will be cached in the bolt DB
 	RepoBucket string = "repos"
 
-	// HighScoreBucket is the bucket containing the names of the projects with the
-	// top 100 high scores
-	HighScoreBucket string = "high_scores"
+	// MetaBucket is the bucket containing the names of the projects with the
+	// top 100 high scores, and other meta information
+	MetaBucket string = "meta"
 )
 
 // CheckHandler handles the request for checking a repo
@@ -53,108 +53,60 @@
 	}
 	w.Write(respBytes)
 
-	if forceRefresh {
-		// write to boltdb
-		db, err := bolt.Open(DBPath, 0755, &bolt.Options{Timeout: 1 * time.Second})
-		if err != nil {
-			log.Println("Failed to open bolt database: ", err)
-			return
-		}
-		defer db.Close()
+	// write to boltdb
+	db, err := bolt.Open(DBPath, 0755, &bolt.Options{Timeout: 1 * time.Second})
+	if err != nil {
+		log.Println("Failed to open bolt database: ", err)
+		return
+	}
+	defer db.Close()
 
-		log.Printf("Saving repo %q to cache...", repo)
+	log.Printf("Saving repo %q to cache...", repo)
 
-<<<<<<< HEAD
-	err = db.Update(func(tx *bolt.Tx) error {
+	// is this a new repo? if so, increase the count in the high scores bucket later
+	isNewRepo := false
+	err = db.View(func(tx *bolt.Tx) error {
 		b := tx.Bucket([]byte(RepoBucket))
 		if b == nil {
-			return fmt.Errorf("Repo bucket not found")
+			return fmt.Errorf("repo bucket not found")
 		}
-
-		// is this a new repo? if so, increase the count in the high scores bucket later
-		isNewRepo := b.Get([]byte(repo)) == nil
-
-		err := b.Put([]byte(repo), respBytes)
-		if err != nil {
-			return err
-		}
-
-		// check if we might need to update the high score list
-		if resp.Files < 100 {
-			// only repos with >= 100 files are considered for the high score list
-			return nil
-		}
-
-		hsb := tx.Bucket([]byte(HighScoreBucket))
-		if hsb == nil {
-			return fmt.Errorf("High score bucket not found")
-		}
-		// update total repos count
-		if isNewRepo {
-			totalInt := 0
-			total := hsb.Get([]byte("total_repos"))
-			if total != nil {
-				err = json.Unmarshal(total, totalInt)
-				if err != nil {
-					return fmt.Errorf("Could not unmarshal total repos count: %v", err)
-				}
-			}
-			total, err = json.Marshal(totalInt + 1)
-			if err != nil {
-				return fmt.Errorf("Could not marshal total repos count: %v", err)
-			}
-			hsb.Put([]byte("total_repos"), total)
-		}
-
-		scoreBytes := hsb.Get([]byte("scores"))
-		if scoreBytes == nil {
-			scoreBytes, _ = json.Marshal([]scoreHeap{})
-		}
-		scores := &scoreHeap{}
-		json.Unmarshal(scoreBytes, scores)
-
-		heap.Init(scores)
-		if len(*scores) > 0 && (*scores)[0].Score > resp.Average*100.0 {
-			// lowest score on list is higher than this repo's score, so no need to add
-			return nil
-		}
-		// if this repo is already in the list, remove the original entry:
-		for i := range *scores {
-			if strings.Compare((*scores)[i].Repo, repo) == 0 {
-				heap.Remove(scores, i)
-				break
-			}
-		}
-		// now we can safely push it onto the heap
-		heap.Push(scores, scoreItem{
-			Repo:  repo,
-			Score: resp.Average * 100.0,
-			Files: resp.Files,
-		})
-		if len(*scores) > 100 {
-			// trim heap if it's grown to over 100
-			*scores = (*scores)[:100]
-		}
-		scoreBytes, err = json.Marshal(&scores)
-		if err != nil {
-			return err
-		}
-		err = hsb.Put([]byte("scores"), scoreBytes)
-		if err != nil {
-			return err
-		}
-
+		isNewRepo = b.Get([]byte(repo)) == nil
 		return nil
 	})
-=======
+	if err != nil {
+		log.Println(err)
+	}
+
+	// if this is a new repo, or the user force-refreshed, update the cache
+	if isNewRepo || forceRefresh {
 		err = db.Update(func(tx *bolt.Tx) error {
 			b := tx.Bucket([]byte(RepoBucket))
 			if b == nil {
 				return fmt.Errorf("repo bucket not found")
 			}
-			return b.Put([]byte(repo), respBytes)
+
+			// save repo to cache
+			err = b.Put([]byte(repo), respBytes)
+			if err != nil {
+				return err
+			}
+
+			// fetch meta-bucket
+			mb := tx.Bucket([]byte(MetaBucket))
+			if mb == nil {
+				return fmt.Errorf("high score bucket not found")
+			}
+
+			// update total repos count
+			if isNewRepo {
+				err = updateReposCount(mb, resp, repo)
+				if err != nil {
+					return err
+				}
+			}
+
+			return updateHighScores(mb, resp, repo)
 		})
->>>>>>> 9baaf85c
 
 		if err != nil {
 			log.Println("Bolt writing error:", err)
@@ -162,4 +114,74 @@
 	}
 
 	return
+}
+
+func updateHighScores(mb *bolt.Bucket, resp checksResp, repo string) error {
+	// check if we need to update the high score list
+	if resp.Files < 100 {
+		// only repos with >= 100 files are considered for the high score list
+		return nil
+	}
+
+	// start updating high score list
+	scoreBytes := mb.Get([]byte("scores"))
+	if scoreBytes == nil {
+		scoreBytes, _ = json.Marshal([]scoreHeap{})
+	}
+	scores := &scoreHeap{}
+	json.Unmarshal(scoreBytes, scores)
+
+	heap.Init(scores)
+	if len(*scores) > 0 && (*scores)[0].Score > resp.Average*100.0 && len(*scores) == 100 {
+		// lowest score on list is higher than this repo's score, so no need to add, unless
+		// we do not have 100 high scores yet
+		return nil
+	}
+	// if this repo is already in the list, remove the original entry:
+	for i := range *scores {
+		if (*scores)[i].Repo == repo {
+			heap.Remove(scores, i)
+			break
+		}
+	}
+	// now we can safely push it onto the heap
+	heap.Push(scores, scoreItem{
+		Repo:  repo,
+		Score: resp.Average * 100.0,
+		Files: resp.Files,
+	})
+	if len(*scores) > 100 {
+		// trim heap if it's grown to over 100
+		*scores = (*scores)[:100]
+	}
+	scoreBytes, err := json.Marshal(&scores)
+	if err != nil {
+		return err
+	}
+	err = mb.Put([]byte("scores"), scoreBytes)
+	if err != nil {
+		return err
+	}
+
+	return nil
+}
+
+func updateReposCount(mb *bolt.Bucket, resp checksResp, repo string) (err error) {
+	log.Printf("New repo %q, adding to repo count...", repo)
+	totalInt := 0
+	total := mb.Get([]byte("total_repos"))
+	if total != nil {
+		err = json.Unmarshal(total, &totalInt)
+		if err != nil {
+			return fmt.Errorf("could not unmarshal total repos count: %v", err)
+		}
+	}
+	totalInt++ // increase repo count
+	total, err = json.Marshal(totalInt)
+	if err != nil {
+		return fmt.Errorf("could not marshal total repos count: %v", err)
+	}
+	mb.Put([]byte("total_repos"), total)
+	log.Println("Repo count is now", totalInt)
+	return nil
 }